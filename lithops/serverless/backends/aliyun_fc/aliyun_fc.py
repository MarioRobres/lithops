--- conflicted
+++ resolved
@@ -19,9 +19,11 @@
 import shutil
 import json
 import subprocess as sp
+import sys
+
 import fc2
-from . import config as backend_config
-from lithops.utils import uuid_str
+from . import config as aliyunfc_config
+from lithops.utils import uuid_str, is_lithops_worker, version_str
 from lithops.version import __version__
 import lithops
 
@@ -33,32 +35,63 @@
     A wrap-up around Aliyun Function Compute backend.
     """
 
-    def __init__(self, config, storage_config):
-        self.log_level = os.getenv('LITHOPS_LOGLEVEL')
+    def __init__(self, aliyun_fc_config, storage_config):
+        logger.debug("Creating Aliyun Function Compute client")
+        self.log_active = logger.getEffectiveLevel() != logging.WARNING
         self.name = 'aliyun_fc'
-        self.config = config
-        self.service_name = backend_config.SERVICE_NAME
+        self.config = aliyun_fc_config
+        self.is_lithops_worker = is_lithops_worker()
         self.version = 'lithops_{}'.format(__version__)
 
-        self.fc_client = fc2.Client(endpoint=self.config['public_endpoint'],
-                                    accessKeyID=self.config['access_key_id'],
-                                    accessKeySecret=self.config['access_key_secret'])
+        self.user_agent = aliyun_fc_config['user_agent']
+        if 'service' in aliyun_fc_config:
+            self.service_name = aliyun_fc_config['service']
+        else:
+           self.service_name = aliyunfc_config.SERVICE_NAME
+
+        self.endpoint = aliyun_fc_config['public_endpoint']
+        self.access_key_id = aliyun_fc_config['access_key_id']
+        self.access_key_secret = aliyun_fc_config['access_key_secret']
+
+        logger.debug("Set Aliyun FC Service to {}".format(self.service_name))
+        logger.debug("Set Aliyun FC Endpoint to {}".format(self.endpoint))
+
+        self.fc_client = fc2.Client(endpoint=self.endpoint,
+                                    accessKeyID=self.access_key_id,
+                                    accessKeySecret=self.access_key_secret)
 
         log_msg = 'Lithops v{} init for Aliyun Function Compute'.format(__version__)
         logger.info(log_msg)
-        if not self.log_level:
+        if not self.log_active:
             print(log_msg)
 
-    def create_runtime(self, docker_image_name, memory=backend_config.RUNTIME_TIMEOUT_DEFAULT,
-                       timeout=backend_config.RUNTIME_TIMEOUT_DEFAULT):
+    def _format_action_name(self, runtime_name, runtime_memory):
+        runtime_name = runtime_name.replace('/', '_').replace(':', '_')
+        return '{}_{}MB'.format(runtime_name, runtime_memory)
+
+    def _unformat_action_name(self, action_name):
+        runtime_name, memory = action_name.rsplit('_', 1)
+        image_name = runtime_name.replace('_', '/', 1)
+        image_name = image_name.replace('_', ':', -1)
+        return image_name, int(memory.replace('MB', ''))
+
+    def _get_default_runtime_image_name(self):
+        python_version = version_str(sys.version_info)
+        return aliyunfc_config.RUNTIME_DEFAULT[python_version]
+
+    def _delete_function_handler_zip(self):
+        os.remove(aliyunfc_config.FH_ZIP_LOCATION)
+
+    def create_runtime(self, docker_image_name, memory=aliyunfc_config.RUNTIME_TIMEOUT_DEFAULT,
+                       timeout=aliyunfc_config.RUNTIME_TIMEOUT_DEFAULT):
         """
         Creates a new runtime into Aliyun Function Compute
         with the custom modules for lithops
         """
-        logger.info('Creating new lithops runtime for Aliyun Function Compute')
+
+        logger.info('Creating new Lithops runtime for Aliyun Function Compute')
 
         res = self.fc_client.list_services(prefix=self.service_name).data
-        print(res)
 
         if len(res['services']) == 0:
             logger.info("creating service {}".format(self.service_name))
@@ -66,53 +99,30 @@
 
         if docker_image_name == 'default':
             print("default docker")
-            handler_path = backend_config.HANDLER_FOLDER_LOCATION
-            print(handler_path)
+            handler_path = aliyunfc_config.HANDLER_FOLDER_LOCATION
             is_custom = False
-
         elif os.path.isdir(docker_image_name):
-            print("isdir")
             handler_path = docker_image_name
             is_custom = True
         else:
-            print("exception")
             raise Exception('The path you provided for the custom runtime'
-<<<<<<< HEAD
-                        'does not exist: {}'.format(docker_image_name))
-
-
-        print("hello")
-        print(handler_path)
-        print("hello")
-=======
                             'does not exist: {}'.format(docker_image_name))
 
->>>>>>> cb96eec3
         try:
-            print("creating folder")
             logging.basicConfig(level=logging.DEBUG)
             self._create_function_handler_folder(handler_path, is_custom=is_custom)
-            print("created folder")
             metadata = self._generate_runtime_meta(handler_path)
-<<<<<<< HEAD
-            print(metadata)
-
-=======
->>>>>>> cb96eec3
-            function_name = self._format_function_name(self.version, docker_image_name, memory)
-            print(function_name)
-            import sys
-            sys.exit()
+            function_name = self._format_action_name(docker_image_name, memory)
 
             self.fc_client.create_function(serviceName=self.service_name,
                                            functionName=function_name,
-                                           runtime=backend_config.PYTHON_RUNTIME,
+                                           runtime=self._get_default_runtime_image_name(),
                                            handler='entry_point.main',
                                            codeDir=handler_path,
                                            memorySize=memory,
                                            timeout=timeout)
+
         finally:
-            print("finally")
             if not is_custom:
                 self._delete_function_handler_folder(handler_path)
 
@@ -122,17 +132,46 @@
         """
         Deletes a runtime
         """
-        function_name = self._format_function_name(self.version, docker_image_name, memory)
-        self.fc_client.delete_function(self.service_name, function_name)
+        if docker_image_name == 'default':
+            docker_image_name = self._get_default_runtime_image_name()
+        action_name = self._format_action_name(docker_image_name, memory)
+        self.fc_client.delete_function(self.service_name, action_name)
+
+    def clean(self):
+        """"
+        deletes all runtimes from the current service
+        """
+        actions = self.fc_client.list_functions(self, self.service_name, prefix="lithops")
+        for action in actions:
+            self.fc_client.delete_function(self.service_name, action)
+        if self.service_name.startswith("lithops"):
+            self.fc_client.delete_service(self.service_name)
+
+    def list_runtimes(self, docker_image_name='all'):
+        """
+        List all the runtimes deployed in the IBM CF service
+        return: list of tuples (docker_image_name, memory)
+        """
+        if docker_image_name == 'default':
+            docker_image_name = self._get_default_runtime_image_name()
+
+        runtimes = []
+        actions = self.fc_client.list_functions(self.service_name)
+
+        for action in actions:
+            action_image_name, memory = self._unformat_action_name(action['name'])
+            if docker_image_name == action_image_name or docker_image_name == 'all':
+                runtimes.append((action_image_name, memory))
+        return runtimes
 
     def invoke(self, docker_image_name, memory=None, payload={}):
         """
         Invoke function
         """
-        function_name = self._format_function_name(self.version, docker_image_name, memory)
+        action_name = self._format_action_name(docker_image_name, memory)
 
         res = self.fc_client.invoke_function(serviceName=self.service_name,
-                                             functionName=function_name,
+                                             functionName=action_name,
                                              payload=json.dumps(payload),
                                              headers={'x-fc-invocation-type': 'Async'})
 
@@ -144,24 +183,10 @@
         Runtime keys are used to uniquely identify runtimes within the storage,
         in order to know which runtimes are installed and which not.
         """
-        function_name = self._format_function_name(self.version, docker_image_name, runtime_memory)
-        runtime_key = os.path.join(self.name, self.config['public_endpoint'], function_name)
+        action_name = self._format_action_name(docker_image_name, runtime_memory)
+        runtime_key = os.path.join(self.name, self.config['public_endpoint'].split('.')[1], action_name)
 
         return runtime_key
-
-    def clean(self):
-        # TODO
-        pass
-
-    def _format_function_name(self, version, runtime_name, runtime_memory):
-        version = version.replace('.', '-')
-
-        if runtime_name != 'default':
-            runtime_name = os.path.basename(runtime_name)
-        runtime_name = runtime_name.replace('/', '_').replace(':', '_')\
-                                .replace('-', '_').replace('.', '_')
-
-        return '{}_{}_{}MB'.format(version, runtime_name, runtime_memory)
 
     def _create_function_handler_folder(self, handler_path, is_custom):
         # logger.debug("Creating function handler folder in {}".format(handler_path))
@@ -203,13 +228,8 @@
         dst_location = os.path.join(handler_path, 'lithops')
 
         if os.path.isdir(dst_location):
-<<<<<<< HEAD
             logger.warning("Using user specified 'lithops' module from the custom runtime folder. "
             "Please refrain from including it as it will be automatically installed anyway.")
-=======
-            logger.warn("Using user specified 'lithops' module from the custom runtime folder. "
-                        "Please refrain from including it as it will be automatically installed anyway.")
->>>>>>> cb96eec3
         else:
             shutil.copytree(module_location, dst_location)
 
@@ -226,7 +246,7 @@
 
         self.fc_client.create_function(serviceName=self.service_name,
                                        functionName=function_name,
-                                       runtime=backend_config.PYTHON_RUNTIME,
+                                       runtime=self._get_default_runtime_image_name(),
                                        handler='entry_point.extract_preinstalls',
                                        codeDir=handler_path,
                                        memorySize=128)
@@ -236,6 +256,7 @@
             res = self.fc_client.invoke_function(self.service_name, function_name,
                 headers={'x-fc-invocation-type': 'Sync'})
             runtime_meta = json.loads(res.data)
+
         except Exception:
             raise Exception("Unable to invoke 'extract-preinstalls' function")
         finally:
