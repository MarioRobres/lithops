<<<<<<< HEAD
# Changelog

## [v1.7.1--snapshot]

### Fixed
- [PyWren-IBM] Fixed invoker token bucket when quota limit is reached
- [PyWren-IBM] Fixed logging
- [PyWren-IBM] Foxed invoker when it reaches quota limit
- [Localhost] Fixed invocations ability to launch subprocesses

### Changed
- [PyWren-IBM] Improved Storage abstraction
- [PyWren-IBM] InternalStorage uses storage abstraction


## [v1.7.0]

### Added
- [GCS] Added Google Cloud Storage Backend
- [Knative] Configurable CPU parameter

### Fixed
- [PyWren-IBM] Fixed issue in extra_args when iterdata is a dict
- [PyWren-IBM] Fixed CloudObjects keys collisions
- [PyWren-IBM] Fixed case where function argument is a list or tuple


## [v1.6.0]

### Added
- [PyWren-IBM] New docker_executor()
- [Ceph] New Ceph Storage backend

### Changed
- [PyWren-IBM] Moved all stats from 'f._call_status' to a new 'f.stats' variable
- [PyWren-IBM] Bump httplib2 from 0.13.0 to 0.18.0
- [Localhost] Improved localhost storage backend

### Fixed
- [PyWren-IBM] Fixed issue in pw.clean(cs=cobjs) when passing a large list of cobjs


## [v1.5.2]

### Added
- [PyWren-IBM] Added 'data_limit' config param in PyWren-IBM section
- [PyWren-IBM] Added context-manager-like executor and example
- [PyWren-IBM] Added debug mode in tests with '-d' flag
- [PyWren-IBM] Added delete_cobject() and delete_cobjects() storage methods

### Changed
- [PyWren-IBM] Reducer logic moved to jobrunner
- [PyWren-IBM] cloudobject methods moved from internal_storage to ibm_cos
- [PyWren-IBM] renamed cloudobject put method from 'put_object' to 'put_cobject'
- [PyWren-IBM] renamed cloudobject get method from 'get_object' to 'get_cobject'
- [PyWren-IBM] 'internal_storage' func param renamed to 'storage'
- [PyWren-IBM] pw.clean method can now clean cloudobjects
- [Knative] Set default Knative runtime timeout to 10 minutes
- [Knative] Added more debug logs in Knative
- [Knative] Enabled building default knative runtime locally

### Fixed
- [PyWren-IBM] Fixed issue in map_reduce() method
- [PyWren-IBM] Fixed issue in plot() method when using numpy 1.18.1
- [PyWren-IBM] Fixed issue in cloudpickle when iterdata contains complex objects
- [PyWren-IBM] Fixed issue with extra_env vars passed to functions
- [PyWren-IBM] Fixed issue in memory monitor
- [PyWren-IBM] Fixed issue in PyWren-IBM cli
- [PyWren-IBM] Fixed issue when wait()/get_result() methods are called multiple times
- [PyWren-IBM] Fixed minor issue with ps_mem module in windows hosts
- [Knative] Fixed knative to pass all tests
- [Knative] Fixed remote_invoker in knative
- [Knative] Fixed issue when PyWren-IBM version mismatch in Knative
- [Knative] Fixed issue in Knative when the default runtime is built
- [knative] Fixed building default runtime based on current python version
- [knative] Fixed OOM exceptions from knative to be correctly raised
- [IBM COS] Fixed issue when using local_executor with IBM COS authorized by an api_key


## [v1.5.1]

### Changed
- [PyWren-IBM] pw.create execution_plots() renamed to pw.plot()
- [PyWren-IBM] Docs updated

### Fixed
- [PyWren-IBM] Fixed internal issues
- [knative] Fixed minor issue in knative


## [v1.5.0]

### Added
- [PyWren-IBM] Added support for Python 3.8
- [PyWren-IBM] Added memory monitor

### Changed
- [PyWren-IBM] Updated knative to work for new releases
- [PyWren-IBM] Updated tblib from 1.4.0 to 1.6.0
- [PyWren-IBM] Changed get_current_memory_usage() to get_memory_usage()
- [PyWren-IBM] PyWren-IBM-runtime client is now called PyWren-IBM

### Fixed
- [PyWren-IBM] Fixed issue with internal partitioner
- [PyWren-IBM] Fixed issue with get_result()
- [PyWren-IBM] Fixed issue with windows hosts
- [PyWren-IBM] Some other Internal fixes

## [v1.4.2]

### Added
- Prevent get_result() to wait forever when using COS
- Added more debug logs
- Infinispan storage backend

### Changed
- Reduced the number of COS clients created in each function activation

### Fixed
- Fixed internal issue with storage
- Fixed future exception handling
- Some other Internal fixes


## [v1.4.1]

### Added
- Prevent get_result() to wait forever when using RabbitMQ
- Added new Dockerflies for knative

### Changed
- Changed way to raise function exceptions
- Changed way to build custom runtimes for knative
- COS private_endpoint is now mandatory if using IBM CF

### Fixed
- Fixed knative when it creates a runtime based on an already built image
- Fixed throw_except parameter on wait() and get_result()
- Some other Internal fixes


## [v1.4.0]

### Added
- New way to create RabbitMQ resources

### Changed
- Default invoker background processes set to 2
- Code refactoring

### Fixed
- Fixed issue when config in runtime is used multiple times
- Fixed invoker stop() method
- Some other Internal fixes


## [v1.3.1]

### Added
- OpenWhisk Compute backend
- openwhisk_executor()
- Allowed multiple users in same CF namespace
- Added IBM COS request retrying when ReadTimeoutError

### Changed
- COS token will expire 10 minutes before
- CF IAM token will expire 10 minutes before
- Improved remote invoker
- Reraise exception from functions
- Docs updated
- Default runtime timeout set to seconds
- default function timeout set to 595 secs

### Fixed
- Fixed new invoker usage in notebooks
- fixes in knative backend
- Some other Internal fixes


## [v1.3.0]

### Added
- New invoker mechanism
- New native remote invoker for ibm_cf
- PyWren-IBM-runtime clean command to delete all tmp data
- capacity to limit the number of concurrent workers
- architecture documentation

### Changed
- Changed Internal data cleaner logic to delete only desired job
- Updated ibm_cf Dockerfiles
- Moved chunk min size from 1MB to 0MB
- changed executor id format
- Timeout waiting for functions to complete set to None by default
- Updated ibm_cf base image requirements

### Fixed
- Internal fixes
- Fixed tests
- Fixed PyWren-IBM inside PyWren-IBM function executions


## [v1.2.0]

### Added
- New local_executor() to run PyWren-IBM jobs in the local machine
- New localhost compute backend
- New localhost storage backend
- New docker_executor() to run PyWren-IBM jobs in the local machine by using docker
- New docker compute backend

### Changed
- Docs updated
- Code refactor

### Fixed
- Internal fixes
- Bump pillow from 5.4.1 to 6.2.0


## [v1.1.1]

### Added
- Allowed partitioner to split files by a number of chunks
- Missing logic in knative backend

### Changed
- Docs updated

### Fixed
- Internal fixes


## [v1.1.0]

### Added
- Added knative-serving compute backend
- Added Dockerfile skeleton for slim Python3.6 runtime (only 307MB)
- Added CACHE_DIR in ~/.PyWren-IBM/cache
- knative_executor() and function_executor()
- support to work on multiple regions at a time

### Changed
- Docs updated
- Runtime Dockerfiles updated
- Runtime requirements updated
- Updated Cloudpickle lib to version 1.2.2
- Parameters introduced in the executer now overwrite the config
- updated tests

### Fixed
- Internal logic to generate runtime_metadata
- invalid call to "is_remote_cluster" method
- Cloudpickle lib to accept any kind of import
- include_modules option in serializer


## [v1.0.20]

### Added
- Storage abstraction for data partitioner
- Added 'extra_params' arg to map() and map_reduce() calls
- Logic to reuse IAM API Key tokens during 1 hour
- More debug logging

### Changed
- Docs updated
- Full support for Python3.5

### Fixed
- Fixed minor issue in config
- Fixed possible issue extracting metadata from large docker images (runtimes)


## [v1.0.19]

### Added
- Added 'obj' as an optional arg for the functions when a user wants to process objects from OS
- Added 'rabbitmq' as an optional arg for the functions
- Added 'id' as an optional arg for the functions
- Added rabbitmq example

### Changed
- Deleted 'bucket' 'key' 'data_stream' function args in favor of 'obj'
- Internal improvements related data partitioning
- Changed create_timeline_plots() method name to create_execution_plots()
- Docs updated
- updated notebooks
- Upgrade cos-sdk Python module version

### Fixed
- Fixed tests
- Fixed CVE-2019-12855 security alert


## [v1.0.18]

### Added
- Added CloudObject abstraction
- Added CloudObject example
- Restored OOM exception
- Allowed to get_results when rabbit monitoring is activated
- Allowed rabbimq to monitor multiple jobs at a time
- Statuses returned from rabbitmq to futures

### Changed
- Code refactoring about compute abstraction
- Reorganized libs folder
- Updated cloudpickle lib from 0.6.1 to 1.2.1
- Updated glob2 lib to 0.7
- Updated tests
- Modified job_id format

### Fixed
- Fixed minor issue listing CF actions
- Fixed issue when executing PyWren-IBM inside PyWren-IBM
- Fixed possible issue with invalid config parameters
- Fixed wrong method name: build_runtime()
- Fixed internal_storage parameter in partitioner
- Fixed crete_timeline_plots method according recent changes


## [v1.0.17]

### Changed
- Code refactoring about compute abstraction

### Fixed
- Fixed issue with invocation retries


## [v1.0.16]

### Added
- Added missing init file
- Allowed 'clean=all' arg in clean() method

### Changed
- Simplified invoker
- Moved compute and storage classes to separate files
- Deleted unnecessary files
- Close plots on finish
- Code refactoring about compute abstraction

### Fixed
- Fixed broken readme links
- Fix in invocation method


## [v1.0.15]

### Added
- Added log information
- Added init files
- Store runtime_metadata into a local cache in order to reduce exec time

### Changed
- Modularized Invoker
- Changed some variable names
- Docs updated

### Fixed
- Fixed set_memory in invoker
- Fixed unneeded memory usage
- Fixed none finished futures
- Fixed wait method
- Fixed issue with map_reduce()


## [v1.0.14]

### Added
- Pywren runtime deployment as script
- Changed name of the runtime deployment script
- Added 'pywren_runtime clean' option
- Added function_name and runtime_memory to future's status
- Added 'pywren_runtime update all' option
- Added exception when preinstalled modules list is not well provided
- Add package parameter to delete function

### Changed
- Improved sending execution statuses through rabbitmq
- Improved exception management
- Moved some logs to debug
- Improved runtime deployment script
- Changed logic order of the create_timeline_plots method

### Fixed
- Preventing false out-of-memory error
- Fixed issue when using rabbitmq to monitor executions
- Fixed issue tracking map_reduce execution with progressbar
- Some other fixes


## [v1.0.13]

### Changed
- match create_timeline_plots() to rabbitmq feature

### Fixed
- Fixed possible issue deploying runtime
- Fixed jobrunner logs
- Fix in url paths
- Some other fixes


## [v1.0.12]

### Changed
- Moved ibm_iam lib from tornado to requests package
- Minor change create_timeline_plots()

### Fixed
- Map futures before reduce wont be downloaded
- Fix in cf_connector
- Fix in tests
- private endpoint fix
- Some other fixes


## [v1.0.11]

### Added
- Support for IBM IAM authentication for IBM CF and IBM COS
- Take into account cf_region and cf_namespace in runtime_name

### Changed
- Improved invocation speed
- Improved runtime deployment
- Minor improve get_result()
- Moved 'create action name' logic to utils
- Change map_reduce to return also map futures
- Improved remote_invocation mechanism
- Moved cf_connector to libs

### Fixed
- Fixed deploy_utils script
- Some other fixes


## [v1.0.10]

### Added
- Add support to create PyWren-IBM's plots in cos

### Fixed
- Fixed future status
- Fixed wait method
- Fixed minor issues in plots.py and wren.py
- Clarified when future is ready or done
- Some other fixes


## [v1.0.9]

### Added
- Added COS private_endpoint parameter
- added external config support for tests' executors
- Added exceptions management in monitor() method

### Changed
- integrated test file into PyWren
- Tuned-up some parameters
- Send jobrunner config through a parameter
- docs verify section update
- moved test call outside of wren.py

### Fixed
- Fixed issues when PyWren is used from a Windows host
- Fixed issue with 'signal' module on Windows hosts
- Check token timestamp of COS


## [v1.0.8]

### Added
- Added connection timeout on COS to avoid possible issues

### Fixed
- Fixed possible issue when calling future.result()
- Some other fixes


## [v1.0.7]

### Added
- Runtimes automatically created

### Changed
- Improved Runtime management
- Improved performance of jobrunner
- Updated notebooks
- Restored .gitignore
- Docs updated

### Fixed
- Some minor fixes


## [v1.0.6]

### Added
- Enabled memory configuration in the executor

### Changed
- Docs updated

### Fixed
- Fix issue in cf_connector
- Some other fixes


## [v1.0.5]

### Added
- log_level propagated to functions
- added an option to get debug logs from boto3
- Support for configurable IAM endpoint
- added chunk_size tests

### Changed
- Project structure refactor
- Modified create_zip_action method
- Docs updated
- Improved runtime deployment
- improved 'bucket' parallelism in partitioning
- Removed annoying info prints

### Fixed
- Fix function name
- Fixed issue in cf_connector when running PW from Windows
- Fix issue with log_level
- Fixed issue with white spaces when deploying a runtime


## [v1.0.4]

### Added
- Added rabbitmq logic
- Added is_notebook method
- Added wrapper to data_stream for partitioned data
- Created WrappedStreamingBodyPartition() class for data partitions
- Run multiple maps() in the same executor
- added multiple execution on the same executor tests
- added ibm_cos tests
- Added download_results parameter in monitor() method to ensure all results are downloaded
- Added pika package to dependencies
- Tracking new futures from a function
- Example of Docker image for dlib

### Changed
- Change name of wait() method to monitor()
- Tuned up some parameters to speedup wait method
- Moved all partitioner logic into partitioner.py
- Installation script to support PW version as a parameter
- Changed way to get last row position on data partition
- Deleted duplicated get_result method
- Hide urllib3 annoying debug logs within functions
- Activate remote_invocation when data comes from COS
- Docs updated

### Fixed
- Fixed partitioner data wrapper
- Fix tests to work with last partitioner update
- Fixed chunk threshold
- Fix printing plots
- Fixed rabbitmq config
- Some other fixes


## [v1.0.3]

### Added
- Add support to generate execution timeline plots
- pi_estimation_using_monte_carlo_with_PyWren.ipynb
- stock_prediction_monte_carlo_with_PyWren.ipynb
- Added missing modules in setup.py
- Added memory usage in action logs

### Changed
- Reverted cloudpickle usage
- Move default action memory to 512MB
- Improved installation script
- Refactored deploy_runtime script
- Updated deploy_runtime script, clone command
- Docs updated
- Finished map() and map_reduce() consistency issue
- Raise exception when some activation fails

### Fixed
- Fixed issue reusing COS tokens
- Fixed partitioner object split
- Fixed map() and map_reduce() consistency issue
- Some other fixes


## [v1.0.2]

### Added
- ibm_boto3 client as an input of the parameter 'ibm_cos' of the function
- Add functional test script
- Added retry logic
- Invoker logic
- Added missing init file
- Added user agent to identify PyWren-IBM
- Added missing dependencies

### Changed
- Abstracted COS logic for map() and map_reduce() methods
- pw.map() method through COS abstractions
- Retry mechanism when exception
- Use CloudPickle module in all project for serializing/unserializing
- Docs updated
- Storage separation
- Project update. 'bx' and 'wsk' CLI tools are no longer necessary
- Updated setup.py 
- Deleted requirements.txt 
- Updated default_preinstalls

### Fixed
- Minor warnings fix
- Fixed logging
- step back with gevent until import fixed in openwhisk
- Fixed issue when running map_reduce job from COS keys
- Fixed issue retrieving results
- Fixed issue when processing a dataset from url
- Fixed issue when running map_reduce method
- Some other fixes


## [v1.0.1]

### Added
- Example of the Docker image that is based on Anaconda
- Enabled support for multiple call_assync() calls in the same pw instance
- Added 'OutOfMemory' Exception
- Jupyter notebook example
- configurable cleaner for temporary data

### Changed
- Changed and improved logging in order to log correctly within IBM Cloud Functions
- Changed Python interpreter of the data_cleaner method
- Moved some info prints to debug
- improved remote function invocation mechanism

### Fixes
- Fixing flask security issues CVE-2018-1000656
- Fixed minor issue when futures is not a list
- Fixed default config exception. API KEY is not mandatory.
- Fixes in logging
- Some other fixes


## [v1.0.0]
PyWren-IBM First release.

- New runtime based on Docker images.
- Added IBM Cloud Functions API connector for function invocations.
- Added support for IBM Cloud Object Storage (COS) backend (or S3 API).
- Added support for OpenStack Swift backend (or Swift API).
- Added timeout while PyWren is getting the results. It prevents PyWren waits forever when some function fails and the results are not stored in COS.
- Created the ibmcf/default_config.yaml config file for storing the main PyWren configuration parameters such as Cloud Functions and COS access keys.
- Enabled to use PyWren within a PyWren function.
- Enabled redirections. Now it is possible to send a *Future* class as a response of a function. This means that the function has executed another function, and the local PyWren has to wait for another response from another invocation.
- Added a new **map_reduce()**-like method: Unlike the original **map** and **reduce** methods, this new one integrates an automatic data partitioning based on a chunk size provided by the user. Both the **map** and the **reduce** functions are orchestrated and executed within Cloud Functions and the user just waits for the final result provided by the reduce function.
- Automatic data discovering in the new **map_reduce()**-like method. With this method it is possible to specify a bucket name in order to process all the objects within it instead of specifying each object one by one.
- Created a function which removes residual data from COS when the PyWren execution finishes.
- The main **executor** is a *class* and not a *method*.
- All the methods available for the users are integrated within the main *executor class*.
- Added state in the main *executor class* in order to control the correct execution order of its methods (like a Turing machine)
- When a new *executor class* is instantiated, it is created a new unique **executor_id** used to store all the objects in COS, and to retrieve the results.
- When a new *executor class* is instantiated, it is created a *storage_handler* used in the all PyWren execution.
- Now it is possible to specify the **runtime** when the user instantiates the *executor class* instead of changing the config file every time (In the config file is specified the default runtime).
- The **logging level** is now specified when the user instantiates the *executor class* instead of put it in the first line of the code within an env variable.
- The PyWren code which is executed remotely as a wrapper of the function now uses the main storage handler as the rest of the PyWren-IBM code. In previous versions, PyWren-IBM creates a new storage client directly with *boto3* library instead of using pywren/storage/storage.py wrapper. 
- Added support for multiple parameters in the functions which are executed remotely as a cloud functions. Previous versions just allows one parameter.
- Eased the usage of the storage backend within a function. By simply specifying *storage_handler* as a parameter of the function, the user will get access to the storage backend.
- Added a new method for retrieving the results of an execution called **fetch_all_resuslts()**. Previous PyWren versions already includes a method called *get_all_results()*, but this is a sequential method and it takes long time to retrieve all the results. It was also included a *wait()* class which is more similar to *get_all_results()* method, the main difference is that the new method is all based on *list the available objects in a bucket*, and it returns when all the tasks are finished. The new method also has the possibility to activate a progress bar in order to track the current status of the execution (really useful for larger executions).
- Added support for libs not included in the IBM Cloud Functions native image (*python-jessie:3*). Some libraries necessary for executing PyWren (remote code) are not included in the native CFs docker image. Now PyWren has the *pywren/libs* dir which includes all of these libraries, so it is possible to use PyWren with the native Docker image instead of building a new one with the missing libraries.
- In the COS backend, the *boto3* library was changed to the *ibm_boto3* library
- Increased function execution timeout to 600 seconds (10 minutes)
=======
# Changelog

## [v1.7.3--snapshot]

### Added
- [Pywren] Generic compute client logic
- [Pywren] IBM IAM service client lib
- [Pywren] IBM VPC service client lib
- [Docker] Docker backend compatible with IBM VPC VM 

### Fixed
-  [Ceph] Fix in ceph endpoint

### Changed
-  [Docker] Improved Docker executor


## [v1.7.2]

### Added
- [GCR] Added Google Cloud Run Backend

### Fixed
- [PyWren] Fixed invoker token bucket when quota limit is reached
- [PyWren] Fixed logging
- [PyWren] Fixed invoker when it reaches quota limit
- [PyWren] Fixed delete cloudobject
- [Localhost] Fixed invocations ability to launch subprocesses
- [Docker] Fixed docker running as user and not root

### Changed
- [PyWren] Improved Storage abstraction
- [PyWren] InternalStorage uses storage abstraction


## [v1.7.0]

### Added
- [GCS] Added Google Cloud Storage Backend
- [Knative] Configurable CPU parameter

### Fixed
- [PyWren] Fixed issue in extra_args when iterdata is a dict
- [PyWren] Fixed CloudObjects keys collisions
- [PyWren] Fixed case where function argument is a list or tuple


## [v1.6.0]

### Added
- [PyWren] New docker_executor()
- [Ceph] New Ceph Storage backend

### Changed
- [PyWren] Moved all stats from 'f._call_status' to a new 'f.stats' variable
- [PyWren] Bump httplib2 from 0.13.0 to 0.18.0
- [Localhost] Improved localhost storage backend

### Fixed
- [PyWren] Fixed issue in pw.clean(cs=cobjs) when passing a large list of cobjs


## [v1.5.2]

### Added
- [PyWren] Added 'data_limit' config param in pywren section
- [PyWren] Added context-manager-like executor and example
- [PyWren] Added debug mode in tests with '-d' flag
- [PyWren] Added delete_cobject() and delete_cobjects() storage methods

### Changed
- [PyWren] Reducer logic moved to jobrunner
- [PyWren] cloudobject methods moved from internal_storage to ibm_cos
- [PyWren] renamed cloudobject put method from 'put_object' to 'put_cobject'
- [PyWren] renamed cloudobject get method from 'get_object' to 'get_cobject'
- [PyWren] 'internal_storage' func param renamed to 'storage'
- [PyWren] pw.clean method can now clean cloudobjects
- [Knative] Set default Knative runtime timeout to 10 minutes
- [Knative] Added more debug logs in Knative
- [Knative] Enabled building default knative runtime locally

### Fixed
- [PyWren] Fixed issue in map_reduce() method
- [PyWren] Fixed issue in plot() method when using numpy 1.18.1
- [PyWren] Fixed issue in cloudpickle when iterdata contains complex objects
- [PyWren] Fixed issue with extra_env vars passed to functions
- [PyWren] Fixed issue in memory monitor
- [PyWren] Fixed issue in pywren-ibm-cloud cli
- [PyWren] Fixed issue when wait()/get_result() methods are called multiple times
- [PyWren] Fixed minor issue with ps_mem module in windows hosts
- [Knative] Fixed knative to pass all tests
- [Knative] Fixed remote_invoker in knative
- [Knative] Fixed issue when pywren version mismatch in Knative
- [Knative] Fixed issue in Knative when the default runtime is built
- [knative] Fixed building default runtime based on current python version
- [knative] Fixed OOM exceptions from knative to be correctly raised
- [IBM COS] Fixed issue when using local_executor with IBM COS authorized by an api_key


## [v1.5.1]

### Changed
- [PyWren] pw.create execution_plots() renamed to pw.plot()
- [PyWren] Docs updated

### Fixed
- [PyWren] Fixed internal issues
- [knative] Fixed minor issue in knative


## [v1.5.0]

### Added
- [PyWren] Added support for Python 3.8
- [PyWren] Added memory monitor

### Changed
- [PyWren] Updated knative to work for new releases
- [PyWren] Updated tblib from 1.4.0 to 1.6.0
- [PyWren] Changed get_current_memory_usage() to get_memory_usage()
- [PyWren] pywren-runtime client is now called pywren-ibm-cloud

### Fixed
- [PyWren] Fixed issue with internal partitioner
- [PyWren] Fixed issue with get_result()
- [PyWren] Fixed issue with windows hosts
- [PyWren] Some other Internal fixes

## [v1.4.2]

### Added
- Prevent get_result() to wait forever when using COS
- Added more debug logs
- Infinispan storage backend

### Changed
- Reduced the number of COS clients created in each function activation

### Fixed
- Fixed internal issue with storage
- Fixed future exception handling
- Some other Internal fixes


## [v1.4.1]

### Added
- Prevent get_result() to wait forever when using RabbitMQ
- Added new Dockerflies for knative

### Changed
- Changed way to raise function exceptions
- Changed way to build custom runtimes for knative
- COS private_endpoint is now mandatory if using IBM CF

### Fixed
- Fixed knative when it creates a runtime based on an already built image
- Fixed throw_except parameter on wait() and get_result()
- Some other Internal fixes


## [v1.4.0]

### Added
- New way to create RabbitMQ resources

### Changed
- Default invoker background processes set to 2
- Code refactoring

### Fixed
- Fixed issue when config in runtime is used multiple times
- Fixed invoker stop() method
- Some other Internal fixes


## [v1.3.1]

### Added
- OpenWhisk Compute backend
- openwhisk_executor()
- Allowed multiple users in same CF namespace
- Added IBM COS request retrying when ReadTimeoutError

### Changed
- COS token will expire 10 minutes before
- CF IAM token will expire 10 minutes before
- Improved remote invoker
- Reraise exception from functions
- Docs updated
- Default runtime timeout set to seconds
- default function timeout set to 595 secs

### Fixed
- Fixed new invoker usage in notebooks
- fixes in knative backend
- Some other Internal fixes


## [v1.3.0]

### Added
- New invoker mechanism
- New native remote invoker for ibm_cf
- pywren-runtime clean command to delete all tmp data
- capacity to limit the number of concurrent workers
- architecture documentation

### Changed
- Changed Internal data cleaner logic to delete only desired job
- Updated ibm_cf Dockerfiles
- Moved chunk min size from 1MB to 0MB
- changed executor id format
- Timeout waiting for functions to complete set to None by default
- Updated ibm_cf base image requirements

### Fixed
- Internal fixes
- Fixed tests
- Fixed pywren inside pywren function executions


## [v1.2.0]

### Added
- New local_executor() to run pywren jobs in the local machine
- New localhost compute backend
- New localhost storage backend
- New docker_executor() to run pywren jobs in the local machine by using docker
- New docker compute backend

### Changed
- Docs updated
- Code refactor

### Fixed
- Internal fixes
- Bump pillow from 5.4.1 to 6.2.0


## [v1.1.1]

### Added
- Allowed partitioner to split files by a number of chunks
- Missing logic in knative backend

### Changed
- Docs updated

### Fixed
- Internal fixes


## [v1.1.0]

### Added
- Added knative-serving compute backend
- Added Dockerfile skeleton for slim Python3.6 runtime (only 307MB)
- Added CACHE_DIR in ~/.pywren/cache
- knative_executor() and function_executor()
- support to work on multiple regions at a time

### Changed
- Docs updated
- Runtime Dockerfiles updated
- Runtime requirements updated
- Updated Cloudpickle lib to version 1.2.2
- Parameters introduced in the executer now overwrite the config
- updated tests

### Fixed
- Internal logic to generate runtime_metadata
- invalid call to "is_remote_cluster" method
- Cloudpickle lib to accept any kind of import
- include_modules option in serializer


## [v1.0.20]

### Added
- Storage abstraction for data partitioner
- Added 'extra_params' arg to map() and map_reduce() calls
- Logic to reuse IAM API Key tokens during 1 hour
- More debug logging

### Changed
- Docs updated
- Full support for Python3.5

### Fixed
- Fixed minor issue in config
- Fixed possible issue extracting metadata from large docker images (runtimes)


## [v1.0.19]

### Added
- Added 'obj' as an optional arg for the functions when a user wants to process objects from OS
- Added 'rabbitmq' as an optional arg for the functions
- Added 'id' as an optional arg for the functions
- Added rabbitmq example

### Changed
- Deleted 'bucket' 'key' 'data_stream' function args in favor of 'obj'
- Internal improvements related data partitioning
- Changed create_timeline_plots() method name to create_execution_plots()
- Docs updated
- updated notebooks
- Upgrade cos-sdk Python module version

### Fixed
- Fixed tests
- Fixed CVE-2019-12855 security alert


## [v1.0.18]

### Added
- Added CloudObject abstraction
- Added CloudObject example
- Restored OOM exception
- Allowed to get_results when rabbit monitoring is activated
- Allowed rabbimq to monitor multiple jobs at a time
- Statuses returned from rabbitmq to futures

### Changed
- Code refactoring about compute abstraction
- Reorganized libs folder
- Updated cloudpickle lib from 0.6.1 to 1.2.1
- Updated glob2 lib to 0.7
- Updated tests
- Modified job_id format

### Fixed
- Fixed minor issue listing CF actions
- Fixed issue when executing pywren inside pywren
- Fixed possible issue with invalid config parameters
- Fixed wrong method name: build_runtime()
- Fixed internal_storage parameter in partitioner
- Fixed crete_timeline_plots method according recent changes


## [v1.0.17]

### Changed
- Code refactoring about compute abstraction

### Fixed
- Fixed issue with invocation retries


## [v1.0.16]

### Added
- Added missing init file
- Allowed 'clean=all' arg in clean() method

### Changed
- Simplified invoker
- Moved compute and storage classes to separate files
- Deleted unnecessary files
- Close plots on finish
- Code refactoring about compute abstraction

### Fixed
- Fixed broken readme links
- Fix in invocation method


## [v1.0.15]

### Added
- Added log information
- Added init files
- Store runtime_metadata into a local cache in order to reduce exec time

### Changed
- Modularized Invoker
- Changed some variable names
- Docs updated

### Fixed
- Fixed set_memory in invoker
- Fixed unneeded memory usage
- Fixed none finished futures
- Fixed wait method
- Fixed issue with map_reduce()


## [v1.0.14]

### Added
- Pywren runtime deployment as script
- Changed name of the runtime deployment script
- Added 'pywren_runtime clean' option
- Added function_name and runtime_memory to future's status
- Added 'pywren_runtime update all' option
- Added exception when preinstalled modules list is not well provided
- Add package parameter to delete function

### Changed
- Improved sending execution statuses through rabbitmq
- Improved exception management
- Moved some logs to debug
- Improved runtime deployment script
- Changed logic order of the create_timeline_plots method

### Fixed
- Preventing false out-of-memory error
- Fixed issue when using rabbitmq to monitor executions
- Fixed issue tracking map_reduce execution with progressbar
- Some other fixes


## [v1.0.13]

### Changed
- match create_timeline_plots() to rabbitmq feature

### Fixed
- Fixed possible issue deploying runtime
- Fixed jobrunner logs
- Fix in url paths
- Some other fixes


## [v1.0.12]

### Changed
- Moved ibm_iam lib from tornado to requests package
- Minor change create_timeline_plots()

### Fixed
- Map futures before reduce wont be downloaded
- Fix in cf_connector
- Fix in tests
- private endpoint fix
- Some other fixes


## [v1.0.11]

### Added
- Support for IBM IAM authentication for IBM CF and IBM COS
- Take into account cf_region and cf_namespace in runtime_name

### Changed
- Improved invocation speed
- Improved runtime deployment
- Minor improve get_result()
- Moved 'create action name' logic to utils
- Change map_reduce to return also map futures
- Improved remote_invocation mechanism
- Moved cf_connector to libs

### Fixed
- Fixed deploy_utils script
- Some other fixes


## [v1.0.10]

### Added
- Add support to create pywren's plots in cos

### Fixed
- Fixed future status
- Fixed wait method
- Fixed minor issues in plots.py and wren.py
- Clarified when future is ready or done
- Some other fixes


## [v1.0.9]

### Added
- Added COS private_endpoint parameter
- added external config support for tests' executors
- Added exceptions management in monitor() method

### Changed
- integrated test file into PyWren
- Tuned-up some parameters
- Send jobrunner config through a parameter
- docs verify section update
- moved test call outside of wren.py

### Fixed
- Fixed issues when PyWren is used from a Windows host
- Fixed issue with 'signal' module on Windows hosts
- Check token timestamp of COS


## [v1.0.8]

### Added
- Added connection timeout on COS to avoid possible issues

### Fixed
- Fixed possible issue when calling future.result()
- Some other fixes


## [v1.0.7]

### Added
- Runtimes automatically created

### Changed
- Improved Runtime management
- Improved performance of jobrunner
- Updated notebooks
- Restored .gitignore
- Docs updated

### Fixed
- Some minor fixes


## [v1.0.6]

### Added
- Enabled memory configuration in the executor

### Changed
- Docs updated

### Fixed
- Fix issue in cf_connector
- Some other fixes


## [v1.0.5]

### Added
- log_level propagated to functions
- added an option to get debug logs from boto3
- Support for configurable IAM endpoint
- added chunk_size tests

### Changed
- Project structure refactor
- Modified create_zip_action method
- Docs updated
- Improved runtime deployment
- improved 'bucket' parallelism in partitioning
- Removed annoying info prints

### Fixed
- Fix function name
- Fixed issue in cf_connector when running PW from Windows
- Fix issue with log_level
- Fixed issue with white spaces when deploying a runtime


## [v1.0.4]

### Added
- Added rabbitmq logic
- Added is_notebook method
- Added wrapper to data_stream for partitioned data
- Created WrappedStreamingBodyPartition() class for data partitions
- Run multiple maps() in the same executor
- added multiple execution on the same executor tests
- added ibm_cos tests
- Added download_results parameter in monitor() method to ensure all results are downloaded
- Added pika package to dependencies
- Tracking new futures from a function
- Example of Docker image for dlib

### Changed
- Change name of wait() method to monitor()
- Tuned up some parameters to speedup wait method
- Moved all partitioner logic into partitioner.py
- Installation script to support PW version as a parameter
- Changed way to get last row position on data partition
- Deleted duplicated get_result method
- Hide urllib3 annoying debug logs within functions
- Activate remote_invocation when data comes from COS
- Docs updated

### Fixed
- Fixed partitioner data wrapper
- Fix tests to work with last partitioner update
- Fixed chunk threshold
- Fix printing plots
- Fixed rabbitmq config
- Some other fixes


## [v1.0.3]

### Added
- Add support to generate execution timeline plots
- pi_estimation_using_monte_carlo_with_PyWren.ipynb
- stock_prediction_monte_carlo_with_PyWren.ipynb
- Added missing modules in setup.py
- Added memory usage in action logs

### Changed
- Reverted cloudpickle usage
- Move default action memory to 512MB
- Improved installation script
- Refactored deploy_runtime script
- Updated deploy_runtime script, clone command
- Docs updated
- Finished map() and map_reduce() consistency issue
- Raise exception when some activation fails

### Fixed
- Fixed issue reusing COS tokens
- Fixed partitioner object split
- Fixed map() and map_reduce() consistency issue
- Some other fixes


## [v1.0.2]

### Added
- ibm_boto3 client as an input of the parameter 'ibm_cos' of the function
- Add functional test script
- Added retry logic
- Invoker logic
- Added missing init file
- Added user agent to identify pywren
- Added missing dependencies

### Changed
- Abstracted COS logic for map() and map_reduce() methods
- pw.map() method through COS abstractions
- Retry mechanism when exception
- Use CloudPickle module in all project for serializing/unserializing
- Docs updated
- Storage separation
- Project update. 'bx' and 'wsk' CLI tools are no longer necessary
- Updated setup.py 
- Deleted requirements.txt 
- Updated default_preinstalls

### Fixed
- Minor warnings fix
- Fixed logging
- step back with gevent until import fixed in openwhisk
- Fixed issue when running map_reduce job from COS keys
- Fixed issue retrieving results
- Fixed issue when processing a dataset from url
- Fixed issue when running map_reduce method
- Some other fixes


## [v1.0.1]

### Added
- Example of the Docker image that is based on Anaconda
- Enabled support for multiple call_assync() calls in the same pw instance
- Added 'OutOfMemory' Exception
- Jupyter notebook example
- configurable cleaner for temporary data

### Changed
- Changed and improved logging in order to log correctly within IBM Cloud Functions
- Changed Python interpreter of the data_cleaner method
- Moved some info prints to debug
- improved remote function invocation mechanism

### Fixes
- Fixing flask security issues CVE-2018-1000656
- Fixed minor issue when futures is not a list
- Fixed default config exception. API KEY is not mandatory.
- Fixes in logging
- Some other fixes


## [v1.0.0]
First release.

- New runtime based on Docker images.
- Added IBM Cloud Functions API connector for function invocations.
- Added support for IBM Cloud Object Storage (COS) backend (or S3 API).
- Added support for OpenStack Swift backend (or Swift API).
- Added timeout while PyWren is getting the results. It prevents PyWren waits forever when some function fails and the results are not stored in COS.
- Created the ibmcf/default_config.yaml config file for storing the main PyWren configuration parameters such as Cloud Functions and COS access keys.
- Enabled to use PyWren within a PyWren function.
- Enabled redirections. Now it is possible to send a *Future* class as a response of a function. This means that the function has executed another function, and the local PyWren has to wait for another response from another invocation.
- Added a new **map_reduce()**-like method: Unlike the original **map** and **reduce** methods, this new one integrates an automatic data partitioning based on a chunk size provided by the user. Both the **map** and the **reduce** functions are orchestrated and executed within Cloud Functions and the user just waits for the final result provided by the reduce function.
- Automatic data discovering in the new **map_reduce()**-like method. With this method it is possible to specify a bucket name in order to process all the objects within it instead of specifying each object one by one.
- Created a function which removes residual data from COS when the PyWren execution finishes.
- The main **executor** is a *class* and not a *method*.
- All the methods available for the users are integrated within the main *executor class*.
- Added state in the main *executor class* in order to control the correct execution order of its methods (like a Turing machine)
- When a new *executor class* is instantiated, it is created a new unique **executor_id** used to store all the objects in COS, and to retrieve the results.
- When a new *executor class* is instantiated, it is created a *storage_handler* used in the all PyWren execution.
- Now it is possible to specify the **runtime** when the user instantiates the *executor class* instead of changing the config file every time (In the config file is specified the default runtime).
- The **logging level** is now specified when the user instantiates the *executor class* instead of put it in the first line of the code within an env variable.
- The PyWren code which is executed remotely as a wrapper of the function now uses the main storage handler as the rest of the PyWren code. In previous versions, PyWren creates a new storage client directly with *boto3* library instead of using pywren/storage/storage.py wrapper. 
- Added support for multiple parameters in the functions which are executed remotely as a cloud functions. Previous versions just allows one parameter.
- Eased the usage of the storage backend within a function. By simply specifying *storage_handler* as a parameter of the function, the user will get access to the storage backend.
- Added a new method for retrieving the results of an execution called **fetch_all_resuslts()**. Previous PyWren versions already includes a method called *get_all_results()*, but this is a sequential method and it takes long time to retrieve all the results. It was also included a *wait()* class which is more similar to *get_all_results()* method, the main difference is that the new method is all based on *list the available objects in a bucket*, and it returns when all the tasks are finished. The new method also has the possibility to activate a progress bar in order to track the current status of the execution (really useful for larger executions).
- Added support for libs not included in the IBM Cloud Functions native image (*python-jessie:3*). Some libraries necessary for executing PyWren (remote code) are not included in the native CFs docker image. Now PyWren has the *pywren/libs* dir which includes all of these libraries, so it is possible to use PyWren with the native Docker image instead of building a new one with the missing libraries.
- In the COS backend, the *boto3* library was changed to the *ibm_boto3* library
- Increased function execution timeout to 600 seconds (10 minutes)
>>>>>>> 3dc44fe0
- Other minor changes<|MERGE_RESOLUTION|>--- conflicted
+++ resolved
@@ -1,686 +1,3 @@
-<<<<<<< HEAD
-# Changelog
-
-## [v1.7.1--snapshot]
-
-### Fixed
-- [PyWren-IBM] Fixed invoker token bucket when quota limit is reached
-- [PyWren-IBM] Fixed logging
-- [PyWren-IBM] Foxed invoker when it reaches quota limit
-- [Localhost] Fixed invocations ability to launch subprocesses
-
-### Changed
-- [PyWren-IBM] Improved Storage abstraction
-- [PyWren-IBM] InternalStorage uses storage abstraction
-
-
-## [v1.7.0]
-
-### Added
-- [GCS] Added Google Cloud Storage Backend
-- [Knative] Configurable CPU parameter
-
-### Fixed
-- [PyWren-IBM] Fixed issue in extra_args when iterdata is a dict
-- [PyWren-IBM] Fixed CloudObjects keys collisions
-- [PyWren-IBM] Fixed case where function argument is a list or tuple
-
-
-## [v1.6.0]
-
-### Added
-- [PyWren-IBM] New docker_executor()
-- [Ceph] New Ceph Storage backend
-
-### Changed
-- [PyWren-IBM] Moved all stats from 'f._call_status' to a new 'f.stats' variable
-- [PyWren-IBM] Bump httplib2 from 0.13.0 to 0.18.0
-- [Localhost] Improved localhost storage backend
-
-### Fixed
-- [PyWren-IBM] Fixed issue in pw.clean(cs=cobjs) when passing a large list of cobjs
-
-
-## [v1.5.2]
-
-### Added
-- [PyWren-IBM] Added 'data_limit' config param in PyWren-IBM section
-- [PyWren-IBM] Added context-manager-like executor and example
-- [PyWren-IBM] Added debug mode in tests with '-d' flag
-- [PyWren-IBM] Added delete_cobject() and delete_cobjects() storage methods
-
-### Changed
-- [PyWren-IBM] Reducer logic moved to jobrunner
-- [PyWren-IBM] cloudobject methods moved from internal_storage to ibm_cos
-- [PyWren-IBM] renamed cloudobject put method from 'put_object' to 'put_cobject'
-- [PyWren-IBM] renamed cloudobject get method from 'get_object' to 'get_cobject'
-- [PyWren-IBM] 'internal_storage' func param renamed to 'storage'
-- [PyWren-IBM] pw.clean method can now clean cloudobjects
-- [Knative] Set default Knative runtime timeout to 10 minutes
-- [Knative] Added more debug logs in Knative
-- [Knative] Enabled building default knative runtime locally
-
-### Fixed
-- [PyWren-IBM] Fixed issue in map_reduce() method
-- [PyWren-IBM] Fixed issue in plot() method when using numpy 1.18.1
-- [PyWren-IBM] Fixed issue in cloudpickle when iterdata contains complex objects
-- [PyWren-IBM] Fixed issue with extra_env vars passed to functions
-- [PyWren-IBM] Fixed issue in memory monitor
-- [PyWren-IBM] Fixed issue in PyWren-IBM cli
-- [PyWren-IBM] Fixed issue when wait()/get_result() methods are called multiple times
-- [PyWren-IBM] Fixed minor issue with ps_mem module in windows hosts
-- [Knative] Fixed knative to pass all tests
-- [Knative] Fixed remote_invoker in knative
-- [Knative] Fixed issue when PyWren-IBM version mismatch in Knative
-- [Knative] Fixed issue in Knative when the default runtime is built
-- [knative] Fixed building default runtime based on current python version
-- [knative] Fixed OOM exceptions from knative to be correctly raised
-- [IBM COS] Fixed issue when using local_executor with IBM COS authorized by an api_key
-
-
-## [v1.5.1]
-
-### Changed
-- [PyWren-IBM] pw.create execution_plots() renamed to pw.plot()
-- [PyWren-IBM] Docs updated
-
-### Fixed
-- [PyWren-IBM] Fixed internal issues
-- [knative] Fixed minor issue in knative
-
-
-## [v1.5.0]
-
-### Added
-- [PyWren-IBM] Added support for Python 3.8
-- [PyWren-IBM] Added memory monitor
-
-### Changed
-- [PyWren-IBM] Updated knative to work for new releases
-- [PyWren-IBM] Updated tblib from 1.4.0 to 1.6.0
-- [PyWren-IBM] Changed get_current_memory_usage() to get_memory_usage()
-- [PyWren-IBM] PyWren-IBM-runtime client is now called PyWren-IBM
-
-### Fixed
-- [PyWren-IBM] Fixed issue with internal partitioner
-- [PyWren-IBM] Fixed issue with get_result()
-- [PyWren-IBM] Fixed issue with windows hosts
-- [PyWren-IBM] Some other Internal fixes
-
-## [v1.4.2]
-
-### Added
-- Prevent get_result() to wait forever when using COS
-- Added more debug logs
-- Infinispan storage backend
-
-### Changed
-- Reduced the number of COS clients created in each function activation
-
-### Fixed
-- Fixed internal issue with storage
-- Fixed future exception handling
-- Some other Internal fixes
-
-
-## [v1.4.1]
-
-### Added
-- Prevent get_result() to wait forever when using RabbitMQ
-- Added new Dockerflies for knative
-
-### Changed
-- Changed way to raise function exceptions
-- Changed way to build custom runtimes for knative
-- COS private_endpoint is now mandatory if using IBM CF
-
-### Fixed
-- Fixed knative when it creates a runtime based on an already built image
-- Fixed throw_except parameter on wait() and get_result()
-- Some other Internal fixes
-
-
-## [v1.4.0]
-
-### Added
-- New way to create RabbitMQ resources
-
-### Changed
-- Default invoker background processes set to 2
-- Code refactoring
-
-### Fixed
-- Fixed issue when config in runtime is used multiple times
-- Fixed invoker stop() method
-- Some other Internal fixes
-
-
-## [v1.3.1]
-
-### Added
-- OpenWhisk Compute backend
-- openwhisk_executor()
-- Allowed multiple users in same CF namespace
-- Added IBM COS request retrying when ReadTimeoutError
-
-### Changed
-- COS token will expire 10 minutes before
-- CF IAM token will expire 10 minutes before
-- Improved remote invoker
-- Reraise exception from functions
-- Docs updated
-- Default runtime timeout set to seconds
-- default function timeout set to 595 secs
-
-### Fixed
-- Fixed new invoker usage in notebooks
-- fixes in knative backend
-- Some other Internal fixes
-
-
-## [v1.3.0]
-
-### Added
-- New invoker mechanism
-- New native remote invoker for ibm_cf
-- PyWren-IBM-runtime clean command to delete all tmp data
-- capacity to limit the number of concurrent workers
-- architecture documentation
-
-### Changed
-- Changed Internal data cleaner logic to delete only desired job
-- Updated ibm_cf Dockerfiles
-- Moved chunk min size from 1MB to 0MB
-- changed executor id format
-- Timeout waiting for functions to complete set to None by default
-- Updated ibm_cf base image requirements
-
-### Fixed
-- Internal fixes
-- Fixed tests
-- Fixed PyWren-IBM inside PyWren-IBM function executions
-
-
-## [v1.2.0]
-
-### Added
-- New local_executor() to run PyWren-IBM jobs in the local machine
-- New localhost compute backend
-- New localhost storage backend
-- New docker_executor() to run PyWren-IBM jobs in the local machine by using docker
-- New docker compute backend
-
-### Changed
-- Docs updated
-- Code refactor
-
-### Fixed
-- Internal fixes
-- Bump pillow from 5.4.1 to 6.2.0
-
-
-## [v1.1.1]
-
-### Added
-- Allowed partitioner to split files by a number of chunks
-- Missing logic in knative backend
-
-### Changed
-- Docs updated
-
-### Fixed
-- Internal fixes
-
-
-## [v1.1.0]
-
-### Added
-- Added knative-serving compute backend
-- Added Dockerfile skeleton for slim Python3.6 runtime (only 307MB)
-- Added CACHE_DIR in ~/.PyWren-IBM/cache
-- knative_executor() and function_executor()
-- support to work on multiple regions at a time
-
-### Changed
-- Docs updated
-- Runtime Dockerfiles updated
-- Runtime requirements updated
-- Updated Cloudpickle lib to version 1.2.2
-- Parameters introduced in the executer now overwrite the config
-- updated tests
-
-### Fixed
-- Internal logic to generate runtime_metadata
-- invalid call to "is_remote_cluster" method
-- Cloudpickle lib to accept any kind of import
-- include_modules option in serializer
-
-
-## [v1.0.20]
-
-### Added
-- Storage abstraction for data partitioner
-- Added 'extra_params' arg to map() and map_reduce() calls
-- Logic to reuse IAM API Key tokens during 1 hour
-- More debug logging
-
-### Changed
-- Docs updated
-- Full support for Python3.5
-
-### Fixed
-- Fixed minor issue in config
-- Fixed possible issue extracting metadata from large docker images (runtimes)
-
-
-## [v1.0.19]
-
-### Added
-- Added 'obj' as an optional arg for the functions when a user wants to process objects from OS
-- Added 'rabbitmq' as an optional arg for the functions
-- Added 'id' as an optional arg for the functions
-- Added rabbitmq example
-
-### Changed
-- Deleted 'bucket' 'key' 'data_stream' function args in favor of 'obj'
-- Internal improvements related data partitioning
-- Changed create_timeline_plots() method name to create_execution_plots()
-- Docs updated
-- updated notebooks
-- Upgrade cos-sdk Python module version
-
-### Fixed
-- Fixed tests
-- Fixed CVE-2019-12855 security alert
-
-
-## [v1.0.18]
-
-### Added
-- Added CloudObject abstraction
-- Added CloudObject example
-- Restored OOM exception
-- Allowed to get_results when rabbit monitoring is activated
-- Allowed rabbimq to monitor multiple jobs at a time
-- Statuses returned from rabbitmq to futures
-
-### Changed
-- Code refactoring about compute abstraction
-- Reorganized libs folder
-- Updated cloudpickle lib from 0.6.1 to 1.2.1
-- Updated glob2 lib to 0.7
-- Updated tests
-- Modified job_id format
-
-### Fixed
-- Fixed minor issue listing CF actions
-- Fixed issue when executing PyWren-IBM inside PyWren-IBM
-- Fixed possible issue with invalid config parameters
-- Fixed wrong method name: build_runtime()
-- Fixed internal_storage parameter in partitioner
-- Fixed crete_timeline_plots method according recent changes
-
-
-## [v1.0.17]
-
-### Changed
-- Code refactoring about compute abstraction
-
-### Fixed
-- Fixed issue with invocation retries
-
-
-## [v1.0.16]
-
-### Added
-- Added missing init file
-- Allowed 'clean=all' arg in clean() method
-
-### Changed
-- Simplified invoker
-- Moved compute and storage classes to separate files
-- Deleted unnecessary files
-- Close plots on finish
-- Code refactoring about compute abstraction
-
-### Fixed
-- Fixed broken readme links
-- Fix in invocation method
-
-
-## [v1.0.15]
-
-### Added
-- Added log information
-- Added init files
-- Store runtime_metadata into a local cache in order to reduce exec time
-
-### Changed
-- Modularized Invoker
-- Changed some variable names
-- Docs updated
-
-### Fixed
-- Fixed set_memory in invoker
-- Fixed unneeded memory usage
-- Fixed none finished futures
-- Fixed wait method
-- Fixed issue with map_reduce()
-
-
-## [v1.0.14]
-
-### Added
-- Pywren runtime deployment as script
-- Changed name of the runtime deployment script
-- Added 'pywren_runtime clean' option
-- Added function_name and runtime_memory to future's status
-- Added 'pywren_runtime update all' option
-- Added exception when preinstalled modules list is not well provided
-- Add package parameter to delete function
-
-### Changed
-- Improved sending execution statuses through rabbitmq
-- Improved exception management
-- Moved some logs to debug
-- Improved runtime deployment script
-- Changed logic order of the create_timeline_plots method
-
-### Fixed
-- Preventing false out-of-memory error
-- Fixed issue when using rabbitmq to monitor executions
-- Fixed issue tracking map_reduce execution with progressbar
-- Some other fixes
-
-
-## [v1.0.13]
-
-### Changed
-- match create_timeline_plots() to rabbitmq feature
-
-### Fixed
-- Fixed possible issue deploying runtime
-- Fixed jobrunner logs
-- Fix in url paths
-- Some other fixes
-
-
-## [v1.0.12]
-
-### Changed
-- Moved ibm_iam lib from tornado to requests package
-- Minor change create_timeline_plots()
-
-### Fixed
-- Map futures before reduce wont be downloaded
-- Fix in cf_connector
-- Fix in tests
-- private endpoint fix
-- Some other fixes
-
-
-## [v1.0.11]
-
-### Added
-- Support for IBM IAM authentication for IBM CF and IBM COS
-- Take into account cf_region and cf_namespace in runtime_name
-
-### Changed
-- Improved invocation speed
-- Improved runtime deployment
-- Minor improve get_result()
-- Moved 'create action name' logic to utils
-- Change map_reduce to return also map futures
-- Improved remote_invocation mechanism
-- Moved cf_connector to libs
-
-### Fixed
-- Fixed deploy_utils script
-- Some other fixes
-
-
-## [v1.0.10]
-
-### Added
-- Add support to create PyWren-IBM's plots in cos
-
-### Fixed
-- Fixed future status
-- Fixed wait method
-- Fixed minor issues in plots.py and wren.py
-- Clarified when future is ready or done
-- Some other fixes
-
-
-## [v1.0.9]
-
-### Added
-- Added COS private_endpoint parameter
-- added external config support for tests' executors
-- Added exceptions management in monitor() method
-
-### Changed
-- integrated test file into PyWren
-- Tuned-up some parameters
-- Send jobrunner config through a parameter
-- docs verify section update
-- moved test call outside of wren.py
-
-### Fixed
-- Fixed issues when PyWren is used from a Windows host
-- Fixed issue with 'signal' module on Windows hosts
-- Check token timestamp of COS
-
-
-## [v1.0.8]
-
-### Added
-- Added connection timeout on COS to avoid possible issues
-
-### Fixed
-- Fixed possible issue when calling future.result()
-- Some other fixes
-
-
-## [v1.0.7]
-
-### Added
-- Runtimes automatically created
-
-### Changed
-- Improved Runtime management
-- Improved performance of jobrunner
-- Updated notebooks
-- Restored .gitignore
-- Docs updated
-
-### Fixed
-- Some minor fixes
-
-
-## [v1.0.6]
-
-### Added
-- Enabled memory configuration in the executor
-
-### Changed
-- Docs updated
-
-### Fixed
-- Fix issue in cf_connector
-- Some other fixes
-
-
-## [v1.0.5]
-
-### Added
-- log_level propagated to functions
-- added an option to get debug logs from boto3
-- Support for configurable IAM endpoint
-- added chunk_size tests
-
-### Changed
-- Project structure refactor
-- Modified create_zip_action method
-- Docs updated
-- Improved runtime deployment
-- improved 'bucket' parallelism in partitioning
-- Removed annoying info prints
-
-### Fixed
-- Fix function name
-- Fixed issue in cf_connector when running PW from Windows
-- Fix issue with log_level
-- Fixed issue with white spaces when deploying a runtime
-
-
-## [v1.0.4]
-
-### Added
-- Added rabbitmq logic
-- Added is_notebook method
-- Added wrapper to data_stream for partitioned data
-- Created WrappedStreamingBodyPartition() class for data partitions
-- Run multiple maps() in the same executor
-- added multiple execution on the same executor tests
-- added ibm_cos tests
-- Added download_results parameter in monitor() method to ensure all results are downloaded
-- Added pika package to dependencies
-- Tracking new futures from a function
-- Example of Docker image for dlib
-
-### Changed
-- Change name of wait() method to monitor()
-- Tuned up some parameters to speedup wait method
-- Moved all partitioner logic into partitioner.py
-- Installation script to support PW version as a parameter
-- Changed way to get last row position on data partition
-- Deleted duplicated get_result method
-- Hide urllib3 annoying debug logs within functions
-- Activate remote_invocation when data comes from COS
-- Docs updated
-
-### Fixed
-- Fixed partitioner data wrapper
-- Fix tests to work with last partitioner update
-- Fixed chunk threshold
-- Fix printing plots
-- Fixed rabbitmq config
-- Some other fixes
-
-
-## [v1.0.3]
-
-### Added
-- Add support to generate execution timeline plots
-- pi_estimation_using_monte_carlo_with_PyWren.ipynb
-- stock_prediction_monte_carlo_with_PyWren.ipynb
-- Added missing modules in setup.py
-- Added memory usage in action logs
-
-### Changed
-- Reverted cloudpickle usage
-- Move default action memory to 512MB
-- Improved installation script
-- Refactored deploy_runtime script
-- Updated deploy_runtime script, clone command
-- Docs updated
-- Finished map() and map_reduce() consistency issue
-- Raise exception when some activation fails
-
-### Fixed
-- Fixed issue reusing COS tokens
-- Fixed partitioner object split
-- Fixed map() and map_reduce() consistency issue
-- Some other fixes
-
-
-## [v1.0.2]
-
-### Added
-- ibm_boto3 client as an input of the parameter 'ibm_cos' of the function
-- Add functional test script
-- Added retry logic
-- Invoker logic
-- Added missing init file
-- Added user agent to identify PyWren-IBM
-- Added missing dependencies
-
-### Changed
-- Abstracted COS logic for map() and map_reduce() methods
-- pw.map() method through COS abstractions
-- Retry mechanism when exception
-- Use CloudPickle module in all project for serializing/unserializing
-- Docs updated
-- Storage separation
-- Project update. 'bx' and 'wsk' CLI tools are no longer necessary
-- Updated setup.py 
-- Deleted requirements.txt 
-- Updated default_preinstalls
-
-### Fixed
-- Minor warnings fix
-- Fixed logging
-- step back with gevent until import fixed in openwhisk
-- Fixed issue when running map_reduce job from COS keys
-- Fixed issue retrieving results
-- Fixed issue when processing a dataset from url
-- Fixed issue when running map_reduce method
-- Some other fixes
-
-
-## [v1.0.1]
-
-### Added
-- Example of the Docker image that is based on Anaconda
-- Enabled support for multiple call_assync() calls in the same pw instance
-- Added 'OutOfMemory' Exception
-- Jupyter notebook example
-- configurable cleaner for temporary data
-
-### Changed
-- Changed and improved logging in order to log correctly within IBM Cloud Functions
-- Changed Python interpreter of the data_cleaner method
-- Moved some info prints to debug
-- improved remote function invocation mechanism
-
-### Fixes
-- Fixing flask security issues CVE-2018-1000656
-- Fixed minor issue when futures is not a list
-- Fixed default config exception. API KEY is not mandatory.
-- Fixes in logging
-- Some other fixes
-
-
-## [v1.0.0]
-PyWren-IBM First release.
-
-- New runtime based on Docker images.
-- Added IBM Cloud Functions API connector for function invocations.
-- Added support for IBM Cloud Object Storage (COS) backend (or S3 API).
-- Added support for OpenStack Swift backend (or Swift API).
-- Added timeout while PyWren is getting the results. It prevents PyWren waits forever when some function fails and the results are not stored in COS.
-- Created the ibmcf/default_config.yaml config file for storing the main PyWren configuration parameters such as Cloud Functions and COS access keys.
-- Enabled to use PyWren within a PyWren function.
-- Enabled redirections. Now it is possible to send a *Future* class as a response of a function. This means that the function has executed another function, and the local PyWren has to wait for another response from another invocation.
-- Added a new **map_reduce()**-like method: Unlike the original **map** and **reduce** methods, this new one integrates an automatic data partitioning based on a chunk size provided by the user. Both the **map** and the **reduce** functions are orchestrated and executed within Cloud Functions and the user just waits for the final result provided by the reduce function.
-- Automatic data discovering in the new **map_reduce()**-like method. With this method it is possible to specify a bucket name in order to process all the objects within it instead of specifying each object one by one.
-- Created a function which removes residual data from COS when the PyWren execution finishes.
-- The main **executor** is a *class* and not a *method*.
-- All the methods available for the users are integrated within the main *executor class*.
-- Added state in the main *executor class* in order to control the correct execution order of its methods (like a Turing machine)
-- When a new *executor class* is instantiated, it is created a new unique **executor_id** used to store all the objects in COS, and to retrieve the results.
-- When a new *executor class* is instantiated, it is created a *storage_handler* used in the all PyWren execution.
-- Now it is possible to specify the **runtime** when the user instantiates the *executor class* instead of changing the config file every time (In the config file is specified the default runtime).
-- The **logging level** is now specified when the user instantiates the *executor class* instead of put it in the first line of the code within an env variable.
-- The PyWren code which is executed remotely as a wrapper of the function now uses the main storage handler as the rest of the PyWren-IBM code. In previous versions, PyWren-IBM creates a new storage client directly with *boto3* library instead of using pywren/storage/storage.py wrapper. 
-- Added support for multiple parameters in the functions which are executed remotely as a cloud functions. Previous versions just allows one parameter.
-- Eased the usage of the storage backend within a function. By simply specifying *storage_handler* as a parameter of the function, the user will get access to the storage backend.
-- Added a new method for retrieving the results of an execution called **fetch_all_resuslts()**. Previous PyWren versions already includes a method called *get_all_results()*, but this is a sequential method and it takes long time to retrieve all the results. It was also included a *wait()* class which is more similar to *get_all_results()* method, the main difference is that the new method is all based on *list the available objects in a bucket*, and it returns when all the tasks are finished. The new method also has the possibility to activate a progress bar in order to track the current status of the execution (really useful for larger executions).
-- Added support for libs not included in the IBM Cloud Functions native image (*python-jessie:3*). Some libraries necessary for executing PyWren (remote code) are not included in the native CFs docker image. Now PyWren has the *pywren/libs* dir which includes all of these libraries, so it is possible to use PyWren with the native Docker image instead of building a new one with the missing libraries.
-- In the COS backend, the *boto3* library was changed to the *ibm_boto3* library
-- Increased function execution timeout to 600 seconds (10 minutes)
-=======
 # Changelog
 
 ## [v1.7.3--snapshot]
@@ -1382,5 +699,4 @@
 - Added support for libs not included in the IBM Cloud Functions native image (*python-jessie:3*). Some libraries necessary for executing PyWren (remote code) are not included in the native CFs docker image. Now PyWren has the *pywren/libs* dir which includes all of these libraries, so it is possible to use PyWren with the native Docker image instead of building a new one with the missing libraries.
 - In the COS backend, the *boto3* library was changed to the *ibm_boto3* library
 - Increased function execution timeout to 600 seconds (10 minutes)
->>>>>>> 3dc44fe0
 - Other minor changes