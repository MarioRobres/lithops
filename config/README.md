--- conflicted
+++ resolved
@@ -203,9 +203,6 @@
 |standalone | hard_dismantle_timeout | 3600 | no | Time in seconds to stop the VM instance after a job **started** its execution |
 |standalone | exec_mode | consume | no | If set to  **create** standalone backend will automatically create VMs based on the standalone backend|
 |standalone | disable_log_monitoring | False | no | If set to  True pull remote logs will be disabled. This can improve running time|
-<<<<<<< HEAD
-|standalone | encryption_key |  | yes | Random key used to encrypt the payload. Use, for example: `openssl rand -base64 32` |
+|standalone | local_runtime_load | False | no | If set to  True the assumption is that compute backend VM contains required docker image locally. This saves docker pull or load|
 |standalone | use_http | false | no | `true` or `false`. Whether or not use http connections to communicate with the VM instance. If `falase` (default) it communicates with the VM using ssh connections. If true, it uses the encryption_key to encrypt the payload sent trough http.|
-=======
-|standalone | local_runtime_load | False | no | If set to  True the assumption is that compute backend VM contains required docker image locally. This saves docker pull or load|
->>>>>>> 5b4ca58d
+|standalone | encryption_key |  | no | Random key used to encrypt the payload. Mandatory if `use_http` is true. Use, for example: `openssl rand -base64 32`. Mandatory if use_http is true |